--- conflicted
+++ resolved
@@ -170,14 +170,8 @@
         self._additional_special_tokens = []
 
         self.max_len = max_len if max_len is not None else int(1e12)
-<<<<<<< HEAD
 
         # Added tokens
-=======
-        self.max_len_single_sentence = self.max_len
-        self.max_len_sentences_pair = self.max_len
-
->>>>>>> b66e9b44
         self.added_tokens_encoder = {}
         self.added_tokens_decoder = {}
 
