--- conflicted
+++ resolved
@@ -151,15 +151,12 @@
 )
 from .modeling_openai import OpenAIGPTLMHeadModel, OpenAIGPTModel
 from .modeling_pegasus import PegasusForConditionalGeneration
-<<<<<<< HEAD
 from .modeling_prophetnet import ProphetNetForConditionalGeneration, ProphetNetModel
-=======
 from .modeling_rag import (  # noqa: F401 - need to import all RagModels to be in globals() function
     RagModel,
     RagSequenceForGeneration,
     RagTokenForGeneration,
 )
->>>>>>> 82794715
 from .modeling_reformer import (
     ReformerForMaskedLM,
     ReformerForQuestionAnswering,
@@ -236,11 +233,8 @@
         (FunnelConfig, FunnelModel),
         (LxmertConfig, LxmertModel),
         (BertGenerationConfig, BertGenerationEncoder),
-<<<<<<< HEAD
+        (DPRConfig, DPRQuestionEncoder),
         (ProphetNetConfig, ProphetNetModel),
-=======
-        (DPRConfig, DPRQuestionEncoder),
->>>>>>> 82794715
     ]
 )
 
